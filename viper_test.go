--- conflicted
+++ resolved
@@ -22,11 +22,8 @@
 	"testing"
 	"time"
 
-<<<<<<< HEAD
 	"github.com/fsnotify/fsnotify"
-=======
 	"github.com/mitchellh/mapstructure"
->>>>>>> 907c19d4
 	"github.com/spf13/afero"
 	"github.com/spf13/cast"
 
